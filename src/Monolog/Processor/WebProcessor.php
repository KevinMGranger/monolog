<?php

/*
 * This file is part of the Monolog package.
 *
 * (c) Jordi Boggiano <j.boggiano@seld.be>
 *
 * For the full copyright and license information, please view the LICENSE
 * file that was distributed with this source code.
 */

namespace Monolog\Processor;

/**
 * Injects url/method and remote IP of the current web request in all records
 *
 * @author Jordi Boggiano <j.boggiano@seld.be>
 */
class WebProcessor
{
    protected $serverData;

    /**
     * @param mixed $serverData array or object w/ ArrayAccess that provides access to the $_SERVER data
     */
    public function __construct($serverData = null)
    {
        if (null === $serverData) {
            $this->serverData =& $_SERVER;
        } elseif (is_array($serverData) || $serverData instanceof \ArrayAccess) {
            $this->serverData = $serverData;
        } else {
            throw new \UnexpectedValueException('$serverData must be an array or object implementing ArrayAccess.');
        }
    }

    /**
     * @param array $record
     * @return array
     */
    public function __invoke(array $record)
    {
        // skip processing if for some reason request data
        // is not present (CLI or wonky SAPIs)
        if (!isset($this->serverData['REQUEST_URI'])) {
            return $record;
        }

        if (!isset($this->serverData['HTTP_REFERER'])) {
            $this->serverData['HTTP_REFERER'] = null;
        }

        $record['extra'] = array_merge(
            $record['extra'],
            array(
                'url'         => $this->serverData['REQUEST_URI'],
                'ip'          => $this->serverData['REMOTE_ADDR'],
                'http_method' => $this->serverData['REQUEST_METHOD'],
<<<<<<< HEAD
                'server_name' => $this->serverData['SERVER_NAME'],
=======
                'referer'     => $this->serverData['HTTP_REFERER'],
>>>>>>> c8c231f1
            )
        );

        return $record;
    }
}<|MERGE_RESOLUTION|>--- conflicted
+++ resolved
@@ -56,11 +56,8 @@
                 'url'         => $this->serverData['REQUEST_URI'],
                 'ip'          => $this->serverData['REMOTE_ADDR'],
                 'http_method' => $this->serverData['REQUEST_METHOD'],
-<<<<<<< HEAD
                 'server_name' => $this->serverData['SERVER_NAME'],
-=======
                 'referer'     => $this->serverData['HTTP_REFERER'],
->>>>>>> c8c231f1
             )
         );
 
