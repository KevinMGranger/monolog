<?php

/*
 * This file is part of the Monolog package.
 *
 * (c) Jordi Boggiano <j.boggiano@seld.be>
 *
 * For the full copyright and license information, please view the LICENSE
 * file that was distributed with this source code.
 */

namespace Monolog\Handler;

use Monolog\Logger;

/**
 * Stores to any stream resource
 *
 * Can be used to store into php://stderr, remote and local files, etc.
 *
 * @author Jordi Boggiano <j.boggiano@seld.be>
 */
class StreamHandler extends AbstractProcessingHandler
{
    protected $stream;
    protected $url;
    private $errorMessage;
    protected $filePermission;
    protected $preferLocking;

    /**
<<<<<<< HEAD
     * @param string   $stream
     * @param integer  $level          The minimum logging level at which this handler will be triggered
     * @param Boolean  $bubble         Whether the messages that are handled can bubble up the stack or not
     * @param int|null $filePermission Optional file permissions (default (0644) are only for owner read/write)
=======
     * @param string  $stream
     * @param integer $level           The minimum logging level at which this handler will be triggered
     * @param Boolean $bubble          Whether the messages that are handled can bubble up the stack or not
     * @param int     $filePermissions Optional file permissions (default (0644) are only for owner read/write)
     * @param Boolean $preferLocking   Try to lock log file before doing any writes
>>>>>>> 6c799b39
     */
    public function __construct($stream, $level = Logger::DEBUG, $bubble = true, $filePermission = null, $preferLocking = false)
    {
        parent::__construct($level, $bubble);
        if (is_resource($stream)) {
            $this->stream = $stream;
        } else {
            $this->url = $stream;
        }

        $this->filePermission = $filePermission;
        $this->preferLocking = $preferLocking;
    }

    /**
     * {@inheritdoc}
     */
    public function close()
    {
        if (is_resource($this->stream)) {
            fclose($this->stream);
        }
        $this->stream = null;
    }

    /**
     * {@inheritdoc}
     */
    protected function write(array $record)
    {
        if (!is_resource($this->stream)) {
            if (!$this->url) {
                throw new \LogicException('Missing stream url, the stream can not be opened. This may be caused by a premature call to close().');
            }
            $this->errorMessage = null;
            set_error_handler(array($this, 'customErrorHandler'));
            $this->stream = fopen($this->url, 'a');
            if ($this->filePermission !== null) {
                @chmod($this->url, $this->filePermission);
            }
            restore_error_handler();
            if (!is_resource($this->stream)) {
                $this->stream = null;
                throw new \UnexpectedValueException(sprintf('The stream or file "%s" could not be opened: '.$this->errorMessage, $this->url));
            }
        }

        if ($this->preferLocking) {
            // ignoring errors here, there's not much we can do about them
            flock($this->stream, LOCK_EX);
        }

        fwrite($this->stream, (string) $record['formatted']);

        if ($this->preferLocking) {
            flock($this->stream, LOCK_UN);
        }
    }

    private function customErrorHandler($code, $msg)
    {
        $this->errorMessage = preg_replace('{^fopen\(.*?\): }', '', $msg);
    }
}<|MERGE_RESOLUTION|>--- conflicted
+++ resolved
@@ -29,18 +29,11 @@
     protected $preferLocking;
 
     /**
-<<<<<<< HEAD
      * @param string   $stream
      * @param integer  $level          The minimum logging level at which this handler will be triggered
      * @param Boolean  $bubble         Whether the messages that are handled can bubble up the stack or not
      * @param int|null $filePermission Optional file permissions (default (0644) are only for owner read/write)
-=======
-     * @param string  $stream
-     * @param integer $level           The minimum logging level at which this handler will be triggered
-     * @param Boolean $bubble          Whether the messages that are handled can bubble up the stack or not
-     * @param int     $filePermissions Optional file permissions (default (0644) are only for owner read/write)
-     * @param Boolean $preferLocking   Try to lock log file before doing any writes
->>>>>>> 6c799b39
+     * @param Boolean  $preferLocking  Try to lock log file before doing any writes
      */
     public function __construct($stream, $level = Logger::DEBUG, $bubble = true, $filePermission = null, $preferLocking = false)
     {
