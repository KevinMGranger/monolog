{
    "name": "monolog/monolog",
    "description": "Sends your logs to files, sockets, inboxes, databases and various web services",
    "keywords": ["log", "logging", "psr-3"],
    "homepage": "http://github.com/Seldaek/monolog",
    "type": "library",
    "license": "MIT",
    "authors": [
        {
            "name": "Jordi Boggiano",
            "email": "j.boggiano@seld.be",
            "homepage": "http://seld.be"
        }
    ],
    "require": {
        "php": ">=5.3.0",
        "psr/log": "~1.0"
    },
    "require-dev": {
        "phpunit/phpunit": "~4.5",
        "graylog2/gelf-php": "~1.0",
<<<<<<< HEAD
        "raven/raven": "~0.5",
        "ruflin/elastica": ">=0.90 <3.0",
=======
        "raven/raven": "~0.8",
        "ruflin/elastica": "0.90.*",
>>>>>>> 242d25ef
        "doctrine/couchdb": "~1.0@dev",
        "aws/aws-sdk-php": "~2.4, >2.4.8",
        "videlalvaro/php-amqplib": "~2.4",
        "swiftmailer/swiftmailer": "~5.3",
        "php-console/php-console": "~3.1, >3.1.2",
        "phpunit/phpunit-mock-objects": "2.3.0"
    },
    "_": "phpunit/phpunit-mock-objects required in 2.3.0 due to https://github.com/sebastianbergmann/phpunit-mock-objects/issues/223",
    "suggest": {
        "graylog2/gelf-php": "Allow sending log messages to a GrayLog2 server",
        "raven/raven": "Allow sending log messages to a Sentry server",
        "doctrine/couchdb": "Allow sending log messages to a CouchDB server",
        "ruflin/elastica": "Allow sending log messages to an Elastic Search server",
        "videlalvaro/php-amqplib": "Allow sending log messages to an AMQP server using php-amqplib",
        "ext-amqp": "Allow sending log messages to an AMQP server (1.0+ required)",
        "ext-mongo": "Allow sending log messages to a MongoDB server",
        "aws/aws-sdk-php": "Allow sending log messages to AWS services like DynamoDB",
        "rollbar/rollbar": "Allow sending log messages to Rollbar",
        "php-console/php-console": "Allow sending log messages to Google Chrome"
    },
    "autoload": {
        "psr-4": {"Monolog\\": "src/Monolog"}
    },
    "provide": {
        "psr/log-implementation": "1.0.0"
    },
    "extra": {
        "branch-alias": {
            "dev-master": "1.13.x-dev"
        }
    },
    "scripts": {
        "test": "phpunit"
    }
}<|MERGE_RESOLUTION|>--- conflicted
+++ resolved
@@ -19,13 +19,8 @@
     "require-dev": {
         "phpunit/phpunit": "~4.5",
         "graylog2/gelf-php": "~1.0",
-<<<<<<< HEAD
-        "raven/raven": "~0.5",
+        "raven/raven": "~0.8",
         "ruflin/elastica": ">=0.90 <3.0",
-=======
-        "raven/raven": "~0.8",
-        "ruflin/elastica": "0.90.*",
->>>>>>> 242d25ef
         "doctrine/couchdb": "~1.0@dev",
         "aws/aws-sdk-php": "~2.4, >2.4.8",
         "videlalvaro/php-amqplib": "~2.4",
