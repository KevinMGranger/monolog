{
    "name": "monolog/monolog",
    "description": "Sends your logs to files, sockets, inboxes, databases and various web services",
    "keywords": ["log", "logging", "psr-3"],
    "homepage": "http://github.com/Seldaek/monolog",
    "type": "library",
    "license": "MIT",
    "authors": [
        {
            "name": "Jordi Boggiano",
            "email": "j.boggiano@seld.be",
            "homepage": "http://seld.be"
        }
    ],
    "require": {
        "php": ">=5.3.0",
        "psr/log": "~1.0"
    },
    "require-dev": {
        "phpunit/phpunit": "~3.7.0",
<<<<<<< HEAD
        "graylog2/gelf-php": "~1.0",
        "raven/raven": "0.5.*",
=======
        "mlehner/gelf-php": "1.0.*",
        "raven/raven": "~0.5",
>>>>>>> 08f09c20
        "ruflin/elastica": "0.90.*",
        "doctrine/couchdb": "dev-master",
        "aws/aws-sdk-php": "~2.4.8"
    },
    "suggest": {
        "graylog2/gelf-php": "Allow sending log messages to a GrayLog2 server",
        "raven/raven": "Allow sending log messages to a Sentry server",
        "doctrine/couchdb": "Allow sending log messages to a CouchDB server",
        "ruflin/elastica": "Allow sending log messages to an Elastic Search server",
        "ext-amqp": "Allow sending log messages to an AMQP server (1.0+ required)",
        "ext-mongo": "Allow sending log messages to a MongoDB server",
        "aws/aws-sdk-php": "Allow sending log messages to AWS services like DynamoDB"
    },
    "autoload": {
        "psr-4": {"Monolog\\": "src/Monolog"}
    },
    "extra": {
        "branch-alias": {
            "dev-master": "1.7.x-dev"
        }
    }
}<|MERGE_RESOLUTION|>--- conflicted
+++ resolved
@@ -18,13 +18,8 @@
     },
     "require-dev": {
         "phpunit/phpunit": "~3.7.0",
-<<<<<<< HEAD
         "graylog2/gelf-php": "~1.0",
-        "raven/raven": "0.5.*",
-=======
-        "mlehner/gelf-php": "1.0.*",
         "raven/raven": "~0.5",
->>>>>>> 08f09c20
         "ruflin/elastica": "0.90.*",
         "doctrine/couchdb": "dev-master",
         "aws/aws-sdk-php": "~2.4.8"
