{
    "name": "monolog/monolog",
    "description": "Logging for PHP 5.3",
    "keywords": ["log", "logging"],
    "homepage": "http://github.com/Seldaek/monolog",
    "type": "library",
    "license": "MIT",
    "authors": [
        {
            "name": "Jordi Boggiano",
            "email": "j.boggiano@seld.be",
            "homepage": "http://seld.be"
        }
    ],
    "require": {
        "php": ">=5.3.0",
        "psr/log": "~1.0"
    },
    "require-dev": {
        "mlehner/gelf-php": "1.0.*",
        "doctrine/couchdb": "dev-master"
    },
    "suggest": {
        "mlehner/gelf-php": "Allow sending log messages to a GrayLog2 server",
        "doctrine/couchdb": "Allow sending log messages to a CouchDB server",
        "ext-amqp": "Allow sending log messages to an AMQP server (1.0+ required)",
        "ext-mongo": "Allow sending log messages to a MongoDB server"
    },
    "autoload": {
        "psr-0": {"Monolog": "src/"}
    },
    "extra": {
        "branch-alias": {
            "dev-master": "1.3.x-dev"
        }
    }
<<<<<<< HEAD
=======
  ],
  "require": {
    "php": ">=5.3.0"
  },
  "require-dev": {
    "raven/raven": "0.2.*",
    "mlehner/gelf-php": "1.0.*"
  },
  "suggest": {
    "raven/raven": "Allow sending log messages to a Sentry server",
    "mlehner/gelf-php": "Allow sending log messages to a GrayLog2 server"
  },
  "autoload": {
    "psr-0": {"Monolog": "src/"}
  }
>>>>>>> 10fcd61c
}<|MERGE_RESOLUTION|>--- conflicted
+++ resolved
@@ -18,10 +18,12 @@
     },
     "require-dev": {
         "mlehner/gelf-php": "1.0.*",
+        "raven/raven": "0.2.*",
         "doctrine/couchdb": "dev-master"
     },
     "suggest": {
         "mlehner/gelf-php": "Allow sending log messages to a GrayLog2 server",
+        "raven/raven": "Allow sending log messages to a Sentry server",
         "doctrine/couchdb": "Allow sending log messages to a CouchDB server",
         "ext-amqp": "Allow sending log messages to an AMQP server (1.0+ required)",
         "ext-mongo": "Allow sending log messages to a MongoDB server"
@@ -34,22 +36,4 @@
             "dev-master": "1.3.x-dev"
         }
     }
-<<<<<<< HEAD
-=======
-  ],
-  "require": {
-    "php": ">=5.3.0"
-  },
-  "require-dev": {
-    "raven/raven": "0.2.*",
-    "mlehner/gelf-php": "1.0.*"
-  },
-  "suggest": {
-    "raven/raven": "Allow sending log messages to a Sentry server",
-    "mlehner/gelf-php": "Allow sending log messages to a GrayLog2 server"
-  },
-  "autoload": {
-    "psr-0": {"Monolog": "src/"}
-  }
->>>>>>> 10fcd61c
 }